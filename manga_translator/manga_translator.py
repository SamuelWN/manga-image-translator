--- conflicted
+++ resolved
@@ -397,10 +397,7 @@
             await self._report_progress('skip-no-text', True)
             # If no text was found result is intermediate image product
             ctx.result = ctx.upscaled
-<<<<<<< HEAD
             return await self._revert_upscale(ctx)
-=======
-            return ctx
         
         if ctx.skip_lang is not None :
             skip_langs = ctx.skip_lang.split(',')
@@ -410,8 +407,7 @@
                 print('skip due to', source_language, 'in', skip_langs)
                 await self._report_progress('finished', True)
                 ctx.result = ctx.upscaled
-                return ctx
->>>>>>> 38ea87cc
+                return await self._revert_upscale(ctx)
 
         # -- Textline merge
         await self._report_progress('textline_merge')
