--- conflicted
+++ resolved
@@ -489,17 +489,8 @@
 
                         self.add_progress_hook(sync_state)
 
-<<<<<<< HEAD
                         logger.info(f'-- Processing task {self._task_id}')
-                        print(translation_params)
                         output, has_text = await self.translate(Image.open(io.BytesIO(task.source_image)), params)
-=======
-                        logger.info(f'Processing task {self._task_id}')
-                        if translation_params:
-                            for p, value in translation_params.items():
-                                self._params.setdefault(p, value)
-                        output = await self.translate(Image.open(io.BytesIO(task.source_image)), params)
->>>>>>> a8f32811
                         if output:
                             img = io.BytesIO()
                             if not has_text :
