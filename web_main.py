<<<<<<< HEAD
import io
import os
import sys
import time
import asyncio
import traceback
import PIL
import copy
from PIL import Image
from oscrypto import util as crypto_utils
from aiohttp import web
from aiohttp import ClientSession

from collections import deque

from translators import VALID_LANGUAGES, dispatch as run_translation

NONCE = ''
QUEUE = deque()
TASK_DATA = {}
TASK_STATES = {}

app = web.Application(client_max_size = 1024 * 1024 * 10)
routes = web.RouteTableDef()

def convert_img(img) :
	if img.mode == 'RGBA' :
		# from https://stackoverflow.com/questions/9166400/convert-rgba-png-to-rgb-with-pil
		img.load()  # needed for split()
		background = Image.new('RGB', img.size, (255, 255, 255))
		background.paste(img, mask = img.split()[3])  # 3 is the alpha channel
		return background
	elif img.mode == 'P' :
		img = img.convert('RGBA')
		img.load()  # needed for split()
		background = Image.new('RGB', img.size, (255, 255, 255))
		background.paste(img, mask = img.split()[3])  # 3 is the alpha channel
		return background
	else :
		return img.convert('RGB')


@routes.get("/")
async def index_async(request):
	with open('ui.html', 'r') as fp :
		return web.Response(text=fp.read(), content_type='text/html')

@routes.post("/run")
async def run_async(request):
	data = await request.post()
	size = ''
	selected_translator = 'youdao'
	target_language = 'CHS'
	if 'tgt_lang' in data :
		target_language = data['tgt_lang'].upper()
		if target_language not in VALID_LANGUAGES :
			target_language = 'CHS'
	if 'translator' in data :
		selected_translator = data['translator'].lower()
		if selected_translator not in ['youdao', 'baidu', 'null'] :
			selected_translator = 'youdao'
	if 'size' in data :
		size = data['size'].upper()
		if size not in ['S', 'M', 'L', 'X'] :
			size = ''
	if 'file' in data :
		file_field = data['file']
		content = file_field.file.read()
	elif 'url' in data :
		from aiohttp import ClientSession
		async with ClientSession() as session:
			async with session.get(data['url']) as resp:
				if resp.status == 200 :
					content = await resp.read()
				else :
					return web.json_response({'status' : 'failed'})
	else :
		return web.json_response({'status' : 'failed'})
	try :
		img = convert_img(Image.open(io.BytesIO(content)))
	except :
		return web.json_response({'status' : 'failed'})
	task_id = crypto_utils.rand_bytes(16).hex() + size
	os.makedirs(f'result/{task_id}/', exist_ok=True)
	img.save(f'result/{task_id}/input.png')
	QUEUE.append(task_id)
	TASK_DATA[task_id] = {'translator': selected_translator, 'tgt': target_language}
	TASK_STATES[task_id] = 'pending'
	while True :
		await asyncio.sleep(0.05)
		state = TASK_STATES[task_id]
		if state == 'finished' :
			break
	return web.json_response({'task_id' : task_id, 'status': 'successful'})


@routes.get("/task-internal")
async def get_task_async(request):
	global NONCE
	if request.rel_url.query['nonce'] == NONCE :
		if len(QUEUE) > 0 :
			item = QUEUE.popleft()
			return web.json_response({'task_id': item})
		else :
			return web.json_response({})
	else :
		print('unauthorized', request.rel_url.query['nonce'], NONCE)
	return web.json_response({})

async def machine_trans_task(task_id, texts, translator = 'youdao', target_language = 'CHS') :
	print('translator', translator)
	print('target_language', target_language)
	if texts :
		try :
			TASK_DATA[task_id]['trans_result'] = await run_translation(translator, 'auto', target_language, texts)
		except Exception as ex :
			TASK_DATA[task_id]['trans_result'] = ['error'] * len(texts)
	else :
		TASK_DATA[task_id]['trans_result'] = []

async def manual_trans_task(task_id, texts) :
	if texts :
		TASK_DATA[task_id]['trans_request'] = [{'s': txt, 't': ''} for txt in texts]
	else :
		TASK_DATA[task_id]['trans_result'] = []
		print('manual translation complete')

@routes.post("/post-translation-result")
async def post_translation_result(request):
	rqjson = (await request.json())
	if 'trans_result' in rqjson and 'task_id' in rqjson :
		task_id = rqjson['task_id']
		if task_id in TASK_DATA :
			trans_result = [r['t'] for r in rqjson['trans_result']]
			TASK_DATA[task_id]['trans_result'] = trans_result
			while True :
				await asyncio.sleep(0.1)
				if TASK_STATES[task_id] in ['error', 'error-lang'] :
					ret = web.json_response({'task_id' : task_id, 'status': 'failed'})
					break
				if TASK_STATES[task_id] == 'finished' :
					ret = web.json_response({'task_id' : task_id, 'status': 'successful'})
					break
			# remove old tasks
			del TASK_STATES[task_id]
			del TASK_DATA[task_id]
			return ret
	return web.json_response({})

@routes.post("/request-translation-internal")
async def request_translation_internal(request):
	global NONCE
	rqjson = (await request.json())
	if rqjson['nonce'] == NONCE :
		task_id = rqjson['task_id']
		if task_id in TASK_DATA :
			if 'manual' in TASK_DATA[task_id] :
				# manual translation
				asyncio.gather(manual_trans_task(task_id, rqjson['texts']))
			else :
				# using machine trnaslation
				asyncio.gather(machine_trans_task(task_id, rqjson['texts'], TASK_DATA[task_id]['translator'], TASK_DATA[task_id]['tgt']))
	return web.json_response({})

@routes.post("/get-translation-result-internal")
async def get_translation_internal(request):
	global NONCE
	rqjson = (await request.json())
	if rqjson['nonce'] == NONCE :
		task_id = rqjson['task_id']
		if task_id in TASK_DATA :
			if 'trans_result' in TASK_DATA[task_id] :
				return web.json_response({'result': TASK_DATA[task_id]['trans_result']})
	return web.json_response({})

@routes.get("/task-state")
async def get_task_state_async(request):
	task_id = request.query.get('taskid')
	if task_id and task_id in TASK_STATES :
		try :
			ret = web.json_response({'state': TASK_STATES[task_id], 'waiting': QUEUE.index(task_id) + 1})
		except :
			ret = web.json_response({'state': TASK_STATES[task_id], 'waiting': 0})
		if TASK_STATES[task_id] in ['finished', 'error', 'error-lang'] :
			# remove old tasks
			del TASK_STATES[task_id]
			del TASK_DATA[task_id]
		return ret
	return web.json_response({'state': 'error'})

@routes.post("/task-update-internal")
async def post_task_update_async(request):
	global NONCE
	rqjson = (await request.json())
	if rqjson['nonce'] == NONCE :
		task_id = rqjson['task_id']
		if task_id in TASK_STATES :
			TASK_STATES[task_id] = rqjson['state']
			print(f'Task state {task_id} to {TASK_STATES[task_id]}')
	return web.json_response({})

@routes.post("/submit")
async def submit_async(request):
	data = await request.post()
	size = ''
	selected_translator = 'youdao'
	target_language = 'CHS'
	if 'tgt_lang' in data :
		target_language = data['tgt_lang'].upper()
		if target_language not in VALID_LANGUAGES :
			target_language = 'CHS'
	if 'translator' in data :
		selected_translator = data['translator'].lower()
		if selected_translator not in ['youdao', 'baidu', 'null'] :
			selected_translator = 'youdao'
	if 'size' in data :
		size = data['size'].upper()
		if size not in ['S', 'M', 'L', 'X'] :
			size = ''
	if 'file' in data :
		file_field = data['file']
		content = file_field.file.read()
	elif 'url' in data :
		from aiohttp import ClientSession
		async with ClientSession() as session:
			async with session.get(data['url']) as resp:
				if resp.status == 200 :
					content = await resp.read()
				else :
					return web.json_response({'status' : 'failed'})
	else :
		return web.json_response({'status' : 'failed'})
	try :
		img = convert_img(Image.open(io.BytesIO(content)))
	except :
		return web.json_response({'status' : 'failed'})
	task_id = crypto_utils.rand_bytes(16).hex() + size
	os.makedirs(f'result/{task_id}/', exist_ok=True)
	img.save(f'result/{task_id}/input.png')
	QUEUE.append(task_id)
	TASK_DATA[task_id] = {'translator': selected_translator, 'tgt': target_language}
	TASK_STATES[task_id] = 'pending'
	return web.json_response({'task_id' : task_id, 'status': 'successful'})

@routes.post("/manual-translate")
async def manual_translate_async(request):
	data = await request.post()
	size = ''
	if 'size' in data :
		size = data['size'].upper()
		if size not in ['S', 'M', 'L', 'X'] :
			size = ''
	if 'file' in data :
		file_field = data['file']
		content = file_field.file.read()
	elif 'url' in data :
		from aiohttp import ClientSession
		async with ClientSession() as session:
			async with session.get(data['url']) as resp:
				if resp.status == 200 :
					content = await resp.read()
				else :
					return web.json_response({'status' : 'failed'})
	else :
		return web.json_response({'status' : 'failed'})
	try :
		img = convert_img(Image.open(io.BytesIO(content)))
	except :
		return web.json_response({'status' : 'failed'})
	task_id = crypto_utils.rand_bytes(16).hex() + size
	os.makedirs(f'result/{task_id}/', exist_ok=True)
	img.save(f'result/{task_id}/input.png')
	QUEUE.append(task_id)
	TASK_DATA[task_id] = {'manual': True}
	TASK_STATES[task_id] = 'pending'
	while True :
		await asyncio.sleep(0.1)
		if 'trans_request' in TASK_DATA[task_id] :
			return web.json_response({'task_id' : task_id, 'status': 'pending', 'trans_result': TASK_DATA[task_id]['trans_request']})
		if TASK_STATES[task_id] in ['error', 'error-lang'] :
			break
		if TASK_STATES[task_id] == 'finished' :
			# no texts detected
			return web.json_response({'task_id' : task_id, 'status': 'successful'})
	return web.json_response({'task_id' : task_id, 'status': 'failed'})

app.add_routes(routes)

async def start_async_app():
	# schedule web server to run
	global NONCE
	NONCE = sys.argv[1]
	port = int(sys.argv[2])
	runner = web.AppRunner(app)
	await runner.setup()
	site = web.TCPSite(runner, '127.0.0.1', port)
	await site.start()
	print(f"Serving up app on 127.0.0.1:{port}")
	return runner, site

loop = asyncio.get_event_loop()
runner, site = loop.run_until_complete(start_async_app())

try:
	loop.run_forever()
except KeyboardInterrupt as err:
	loop.run_until_complete(runner.cleanup())

=======
import io
import os
import sys
import time
import asyncio
import traceback
import PIL
import copy
from PIL import Image
from oscrypto import util as crypto_utils
from aiohttp import web
from aiohttp import ClientSession
from io import BytesIO

from imagehash import phash
from collections import deque

from translators import VALID_LANGUAGES, dispatch as run_translation

VALID_DETECTORS = set(['default', 'ctd'])
VALID_DIRECTIONS = set(['auto', 'horizontal'])

MAX_NUM_TASKS = 3
NUM_ONGOING_TASKS = 0
NONCE = ''
QUEUE = deque()
TASK_DATA = {}
TASK_STATES = {}

app = web.Application(client_max_size = 1024 * 1024 * 50)
routes = web.RouteTableDef()

@routes.get("/")
async def index_async(request) :
	with open('ui.html', 'r', encoding='utf8') as fp :
		return web.Response(text=fp.read(), content_type='text/html')

@routes.get("/result/{taskid}")
async def result_async(request) :
        im = Image.open("result/" + request.match_info.get('taskid') + "/final.png")
        stream = BytesIO()
        im.save(stream, "PNG")
        return web.Response(body=stream.getvalue(), content_type='image/png')

async def handle_post(request) :
	data = await request.post()
	size = ''
	selected_translator = 'youdao'
	target_language = 'CHS'
	detector = 'default'
	direction = 'auto'
	if 'tgt_lang' in data :
		target_language = data['tgt_lang'].upper()
		if target_language not in VALID_LANGUAGES :
			target_language = 'CHS'
	if 'detector' in data :
		detector = data['detector'].lower()
		if detector not in VALID_DETECTORS :
			detector = 'default'
	if 'dir' in data :
		direction = data['dir'].lower()
		if direction not in VALID_DIRECTIONS :
			direction = 'auto'
	if 'translator' in data :
		selected_translator = data['translator'].lower()
		if selected_translator not in ['youdao', 'baidu', 'google', 'deepl', 'null'] :
			selected_translator = 'youdao'
	if 'size' in data :
		size = data['size'].upper()
		if size not in ['S', 'M', 'L', 'X'] :
			size = ''
	if 'file' in data :
		file_field = data['file']
		content = file_field.file.read()
	elif 'url' in data :
		from aiohttp import ClientSession
		async with ClientSession() as session:
			async with session.get(data['url']) as resp:
				if resp.status == 200 :
					content = await resp.read()
				else :
					return web.json_response({'status' : 'failed'})
	else :
		return web.json_response({'status' : 'failed'})
	try :
		img = Image.open(io.BytesIO(content))
	except :
		return web.json_response({'status' : 'failed'})
	return img, size, selected_translator, target_language, detector, direction

@routes.post("/run")
async def run_async(request) :
	x = await handle_post(request)
	if isinstance(x, tuple) :
		img, size, selected_translator, target_language, detector, direction = x
	else :
		return x
	task_id = f'{phash(img, hash_size = 16)}-{size}-{selected_translator}-{target_language}-{detector}-{direction}'
	if os.path.exists(f'result/{task_id}/final.png') :
		return web.json_response({'task_id' : task_id, 'status': 'successful'})
	# elif os.path.exists(f'result/{task_id}') :
	# 	# either image is being processed or error occurred 
	# 	if task_id not in TASK_STATES :
	# 		# error occurred
	# 		return web.json_response({'state': 'error'})
	else :
		os.makedirs(f'result/{task_id}/', exist_ok=True)
		img.save(f'result/{task_id}/input.png')
		QUEUE.append(task_id)
		TASK_DATA[task_id] = {'size': size, 'translator': selected_translator, 'tgt': target_language, 'detector': detector, 'direction': direction, 'created_at': time.time()}
		TASK_STATES[task_id] = 'pending'
	while True :
		await asyncio.sleep(0.05)
		if task_id not in TASK_STATES :
			break
		state = TASK_STATES[task_id]
		if state == 'finished' :
			break
	return web.json_response({'task_id' : task_id, 'status': 'successful'})


@routes.get("/task-internal")
async def get_task_async(request) :
	global NONCE, NUM_ONGOING_TASKS
	if request.rel_url.query['nonce'] == NONCE :
		if len(QUEUE) > 0 and NUM_ONGOING_TASKS < MAX_NUM_TASKS :
			task_id = QUEUE.popleft()
			data = TASK_DATA[task_id]
			if 'manual' not in TASK_DATA[task_id]:
				NUM_ONGOING_TASKS += 1
			return web.json_response({'task_id': task_id, 'data': data})
		else :
			return web.json_response({})
	else :
		print('unauthorized', request.rel_url.query['nonce'], NONCE)
	return web.json_response({})

async def machine_trans_task(task_id, texts, translator = 'youdao', target_language = 'CHS') :
	print('translator', translator)
	print('target_language', target_language)
	if texts :
		success = False
		for i in range(10) :
			try :
				TASK_DATA[task_id]['trans_result'] = await run_translation(translator, 'auto', target_language, texts)
				success = True
				break
			except Exception as ex :
				continue
		if not success :
			TASK_DATA[task_id]['trans_result'] = ['error'] * len(texts)
	else :
		TASK_DATA[task_id]['trans_result'] = []

async def manual_trans_task(task_id, texts) :
	if texts :
		TASK_DATA[task_id]['trans_request'] = [{'s': txt, 't': ''} for txt in texts]
	else :
		TASK_DATA[task_id]['trans_result'] = []
		print('manual translation complete')

@routes.post("/post-translation-result")
async def post_translation_result(request) :
	rqjson = (await request.json())
	if 'trans_result' in rqjson and 'task_id' in rqjson :
		task_id = rqjson['task_id']
		if task_id in TASK_DATA :
			trans_result = [r['t'] for r in rqjson['trans_result']]
			TASK_DATA[task_id]['trans_result'] = trans_result
			while True :
				await asyncio.sleep(0.1)
				if TASK_STATES[task_id] in ['error', 'error-lang'] :
					ret = web.json_response({'task_id' : task_id, 'status': 'failed'})
					break
				if TASK_STATES[task_id] == 'finished' :
					ret = web.json_response({'task_id' : task_id, 'status': 'successful'})
					break
			# remove old tasks
			del TASK_STATES[task_id]
			del TASK_DATA[task_id]
			return ret
	return web.json_response({})

@routes.post("/request-translation-internal")
async def request_translation_internal(request) :
	global NONCE
	rqjson = (await request.json())
	if rqjson['nonce'] == NONCE :
		task_id = rqjson['task_id']
		if task_id in TASK_DATA :
			if 'manual' in TASK_DATA[task_id] :
				# manual translation
				asyncio.gather(manual_trans_task(task_id, rqjson['texts']))
			else :
				# using machine trnaslation
				asyncio.gather(machine_trans_task(task_id, rqjson['texts'], TASK_DATA[task_id]['translator'], TASK_DATA[task_id]['tgt']))
	return web.json_response({})

@routes.post("/get-translation-result-internal")
async def get_translation_internal(request) :
	global NONCE
	rqjson = (await request.json())
	if rqjson['nonce'] == NONCE :
		task_id = rqjson['task_id']
		if task_id in TASK_DATA :
			if 'trans_result' in TASK_DATA[task_id] :
				return web.json_response({'result': TASK_DATA[task_id]['trans_result']})
	return web.json_response({})

@routes.get("/task-state")
async def get_task_state_async(request) :
	task_id = request.query.get('taskid')
	if task_id and task_id in TASK_STATES :
		try :
			ret = web.json_response({'state': TASK_STATES[task_id], 'waiting': QUEUE.index(task_id) + 1})
		except :
			ret = web.json_response({'state': TASK_STATES[task_id], 'waiting': 0})
		now = time.time()
		to_del_task_ids = set()
		for tid in TASK_STATES :
			if tid in TASK_DATA and TASK_STATES[tid] in ['finished', 'error', 'error-lang'] and now - TASK_DATA[tid]['created_at'] > 1800 :
				# remove old tasks
				to_del_task_ids.add(tid)
		for tid in to_del_task_ids :
			del TASK_STATES[tid]
			del TASK_DATA[tid]
		return ret
	return web.json_response({'state': 'error'})

@routes.post("/task-update-internal")
async def post_task_update_async(request) :
	global NONCE, NUM_ONGOING_TASKS
	rqjson = (await request.json())
	if rqjson['nonce'] == NONCE :
		task_id = rqjson['task_id']
		if task_id in TASK_STATES :
			TASK_STATES[task_id] = rqjson['state']
			if rqjson['state'] in ['finished', 'error', 'error-lang'] and 'manual' not in TASK_DATA[task_id] :
				NUM_ONGOING_TASKS -= 1
			print(f'Task state {task_id} to {TASK_STATES[task_id]}')
	return web.json_response({})

@routes.post("/submit")
async def submit_async(request) :
	x = await handle_post(request)
	if isinstance(x, tuple) :
		img, size, selected_translator, target_language, detector, direction = x
	else :
		return x
	task_id = f'{phash(img, hash_size = 16)}-{size}-{selected_translator}-{target_language}-{detector}-{direction}'
	if os.path.exists(f'result/{task_id}/final.png') :
		TASK_STATES[task_id] = 'finished'
	# elif os.path.exists(f'result/{task_id}') :
	# 	# either image is being processed or error occurred 
	# 	if task_id not in TASK_STATES :
	# 		# error occurred
	# 		return web.json_response({'state': 'error'})
	else :
		os.makedirs(f'result/{task_id}/', exist_ok=True)
		img.save(f'result/{task_id}/input.png')
		QUEUE.append(task_id)
		TASK_DATA[task_id] = {'size': size, 'translator': selected_translator, 'tgt': target_language, 'detector': detector, 'direction': direction, 'created_at': time.time()}
		TASK_STATES[task_id] = 'pending'
	return web.json_response({'task_id' : task_id, 'status': 'successful'})

@routes.post("/manual-translate")
async def manual_translate_async(request) :
	x = await handle_post(request)
	if isinstance(x, tuple) :
		img, size, selected_translator, target_language, detector, direction = x
	else :
		return x
	task_id = crypto_utils.rand_bytes(16).hex()
	os.makedirs(f'result/{task_id}/', exist_ok=True)
	img.save(f'result/{task_id}/input.png')
	QUEUE.append(task_id)
	TASK_DATA[task_id] = {'size': size, 'manual': True, 'detector': detector, 'direction': direction, 'created_at': time.time()}
	TASK_STATES[task_id] = 'pending'
	while True :
		await asyncio.sleep(0.1)
		if 'trans_request' in TASK_DATA[task_id] :
			return web.json_response({'task_id' : task_id, 'status': 'pending', 'trans_result': TASK_DATA[task_id]['trans_request']})
		if TASK_STATES[task_id] in ['error', 'error-lang'] :
			break
		if TASK_STATES[task_id] == 'finished' :
			# no texts detected
			return web.json_response({'task_id' : task_id, 'status': 'successful'})
	return web.json_response({'task_id' : task_id, 'status': 'failed'})

app.add_routes(routes)

async def start_async_app() :
	# schedule web server to run
	global NONCE
	NONCE = sys.argv[1]
	port = int(sys.argv[2])
	runner = web.AppRunner(app)
	await runner.setup()
	site = web.TCPSite(runner, '127.0.0.1', port)
	await site.start()
	print(f"Serving up app on 127.0.0.1:{port}")
	return runner, site

if __name__ == '__main__' :
	loop = asyncio.get_event_loop()
	runner, site = loop.run_until_complete(start_async_app())

	try:
		loop.run_forever()
	except KeyboardInterrupt as err :
		loop.run_until_complete(runner.cleanup())
>>>>>>> e789502b
<|MERGE_RESOLUTION|>--- conflicted
+++ resolved
@@ -1,313 +1,3 @@
-<<<<<<< HEAD
-import io
-import os
-import sys
-import time
-import asyncio
-import traceback
-import PIL
-import copy
-from PIL import Image
-from oscrypto import util as crypto_utils
-from aiohttp import web
-from aiohttp import ClientSession
-
-from collections import deque
-
-from translators import VALID_LANGUAGES, dispatch as run_translation
-
-NONCE = ''
-QUEUE = deque()
-TASK_DATA = {}
-TASK_STATES = {}
-
-app = web.Application(client_max_size = 1024 * 1024 * 10)
-routes = web.RouteTableDef()
-
-def convert_img(img) :
-	if img.mode == 'RGBA' :
-		# from https://stackoverflow.com/questions/9166400/convert-rgba-png-to-rgb-with-pil
-		img.load()  # needed for split()
-		background = Image.new('RGB', img.size, (255, 255, 255))
-		background.paste(img, mask = img.split()[3])  # 3 is the alpha channel
-		return background
-	elif img.mode == 'P' :
-		img = img.convert('RGBA')
-		img.load()  # needed for split()
-		background = Image.new('RGB', img.size, (255, 255, 255))
-		background.paste(img, mask = img.split()[3])  # 3 is the alpha channel
-		return background
-	else :
-		return img.convert('RGB')
-
-
-@routes.get("/")
-async def index_async(request):
-	with open('ui.html', 'r') as fp :
-		return web.Response(text=fp.read(), content_type='text/html')
-
-@routes.post("/run")
-async def run_async(request):
-	data = await request.post()
-	size = ''
-	selected_translator = 'youdao'
-	target_language = 'CHS'
-	if 'tgt_lang' in data :
-		target_language = data['tgt_lang'].upper()
-		if target_language not in VALID_LANGUAGES :
-			target_language = 'CHS'
-	if 'translator' in data :
-		selected_translator = data['translator'].lower()
-		if selected_translator not in ['youdao', 'baidu', 'null'] :
-			selected_translator = 'youdao'
-	if 'size' in data :
-		size = data['size'].upper()
-		if size not in ['S', 'M', 'L', 'X'] :
-			size = ''
-	if 'file' in data :
-		file_field = data['file']
-		content = file_field.file.read()
-	elif 'url' in data :
-		from aiohttp import ClientSession
-		async with ClientSession() as session:
-			async with session.get(data['url']) as resp:
-				if resp.status == 200 :
-					content = await resp.read()
-				else :
-					return web.json_response({'status' : 'failed'})
-	else :
-		return web.json_response({'status' : 'failed'})
-	try :
-		img = convert_img(Image.open(io.BytesIO(content)))
-	except :
-		return web.json_response({'status' : 'failed'})
-	task_id = crypto_utils.rand_bytes(16).hex() + size
-	os.makedirs(f'result/{task_id}/', exist_ok=True)
-	img.save(f'result/{task_id}/input.png')
-	QUEUE.append(task_id)
-	TASK_DATA[task_id] = {'translator': selected_translator, 'tgt': target_language}
-	TASK_STATES[task_id] = 'pending'
-	while True :
-		await asyncio.sleep(0.05)
-		state = TASK_STATES[task_id]
-		if state == 'finished' :
-			break
-	return web.json_response({'task_id' : task_id, 'status': 'successful'})
-
-
-@routes.get("/task-internal")
-async def get_task_async(request):
-	global NONCE
-	if request.rel_url.query['nonce'] == NONCE :
-		if len(QUEUE) > 0 :
-			item = QUEUE.popleft()
-			return web.json_response({'task_id': item})
-		else :
-			return web.json_response({})
-	else :
-		print('unauthorized', request.rel_url.query['nonce'], NONCE)
-	return web.json_response({})
-
-async def machine_trans_task(task_id, texts, translator = 'youdao', target_language = 'CHS') :
-	print('translator', translator)
-	print('target_language', target_language)
-	if texts :
-		try :
-			TASK_DATA[task_id]['trans_result'] = await run_translation(translator, 'auto', target_language, texts)
-		except Exception as ex :
-			TASK_DATA[task_id]['trans_result'] = ['error'] * len(texts)
-	else :
-		TASK_DATA[task_id]['trans_result'] = []
-
-async def manual_trans_task(task_id, texts) :
-	if texts :
-		TASK_DATA[task_id]['trans_request'] = [{'s': txt, 't': ''} for txt in texts]
-	else :
-		TASK_DATA[task_id]['trans_result'] = []
-		print('manual translation complete')
-
-@routes.post("/post-translation-result")
-async def post_translation_result(request):
-	rqjson = (await request.json())
-	if 'trans_result' in rqjson and 'task_id' in rqjson :
-		task_id = rqjson['task_id']
-		if task_id in TASK_DATA :
-			trans_result = [r['t'] for r in rqjson['trans_result']]
-			TASK_DATA[task_id]['trans_result'] = trans_result
-			while True :
-				await asyncio.sleep(0.1)
-				if TASK_STATES[task_id] in ['error', 'error-lang'] :
-					ret = web.json_response({'task_id' : task_id, 'status': 'failed'})
-					break
-				if TASK_STATES[task_id] == 'finished' :
-					ret = web.json_response({'task_id' : task_id, 'status': 'successful'})
-					break
-			# remove old tasks
-			del TASK_STATES[task_id]
-			del TASK_DATA[task_id]
-			return ret
-	return web.json_response({})
-
-@routes.post("/request-translation-internal")
-async def request_translation_internal(request):
-	global NONCE
-	rqjson = (await request.json())
-	if rqjson['nonce'] == NONCE :
-		task_id = rqjson['task_id']
-		if task_id in TASK_DATA :
-			if 'manual' in TASK_DATA[task_id] :
-				# manual translation
-				asyncio.gather(manual_trans_task(task_id, rqjson['texts']))
-			else :
-				# using machine trnaslation
-				asyncio.gather(machine_trans_task(task_id, rqjson['texts'], TASK_DATA[task_id]['translator'], TASK_DATA[task_id]['tgt']))
-	return web.json_response({})
-
-@routes.post("/get-translation-result-internal")
-async def get_translation_internal(request):
-	global NONCE
-	rqjson = (await request.json())
-	if rqjson['nonce'] == NONCE :
-		task_id = rqjson['task_id']
-		if task_id in TASK_DATA :
-			if 'trans_result' in TASK_DATA[task_id] :
-				return web.json_response({'result': TASK_DATA[task_id]['trans_result']})
-	return web.json_response({})
-
-@routes.get("/task-state")
-async def get_task_state_async(request):
-	task_id = request.query.get('taskid')
-	if task_id and task_id in TASK_STATES :
-		try :
-			ret = web.json_response({'state': TASK_STATES[task_id], 'waiting': QUEUE.index(task_id) + 1})
-		except :
-			ret = web.json_response({'state': TASK_STATES[task_id], 'waiting': 0})
-		if TASK_STATES[task_id] in ['finished', 'error', 'error-lang'] :
-			# remove old tasks
-			del TASK_STATES[task_id]
-			del TASK_DATA[task_id]
-		return ret
-	return web.json_response({'state': 'error'})
-
-@routes.post("/task-update-internal")
-async def post_task_update_async(request):
-	global NONCE
-	rqjson = (await request.json())
-	if rqjson['nonce'] == NONCE :
-		task_id = rqjson['task_id']
-		if task_id in TASK_STATES :
-			TASK_STATES[task_id] = rqjson['state']
-			print(f'Task state {task_id} to {TASK_STATES[task_id]}')
-	return web.json_response({})
-
-@routes.post("/submit")
-async def submit_async(request):
-	data = await request.post()
-	size = ''
-	selected_translator = 'youdao'
-	target_language = 'CHS'
-	if 'tgt_lang' in data :
-		target_language = data['tgt_lang'].upper()
-		if target_language not in VALID_LANGUAGES :
-			target_language = 'CHS'
-	if 'translator' in data :
-		selected_translator = data['translator'].lower()
-		if selected_translator not in ['youdao', 'baidu', 'null'] :
-			selected_translator = 'youdao'
-	if 'size' in data :
-		size = data['size'].upper()
-		if size not in ['S', 'M', 'L', 'X'] :
-			size = ''
-	if 'file' in data :
-		file_field = data['file']
-		content = file_field.file.read()
-	elif 'url' in data :
-		from aiohttp import ClientSession
-		async with ClientSession() as session:
-			async with session.get(data['url']) as resp:
-				if resp.status == 200 :
-					content = await resp.read()
-				else :
-					return web.json_response({'status' : 'failed'})
-	else :
-		return web.json_response({'status' : 'failed'})
-	try :
-		img = convert_img(Image.open(io.BytesIO(content)))
-	except :
-		return web.json_response({'status' : 'failed'})
-	task_id = crypto_utils.rand_bytes(16).hex() + size
-	os.makedirs(f'result/{task_id}/', exist_ok=True)
-	img.save(f'result/{task_id}/input.png')
-	QUEUE.append(task_id)
-	TASK_DATA[task_id] = {'translator': selected_translator, 'tgt': target_language}
-	TASK_STATES[task_id] = 'pending'
-	return web.json_response({'task_id' : task_id, 'status': 'successful'})
-
-@routes.post("/manual-translate")
-async def manual_translate_async(request):
-	data = await request.post()
-	size = ''
-	if 'size' in data :
-		size = data['size'].upper()
-		if size not in ['S', 'M', 'L', 'X'] :
-			size = ''
-	if 'file' in data :
-		file_field = data['file']
-		content = file_field.file.read()
-	elif 'url' in data :
-		from aiohttp import ClientSession
-		async with ClientSession() as session:
-			async with session.get(data['url']) as resp:
-				if resp.status == 200 :
-					content = await resp.read()
-				else :
-					return web.json_response({'status' : 'failed'})
-	else :
-		return web.json_response({'status' : 'failed'})
-	try :
-		img = convert_img(Image.open(io.BytesIO(content)))
-	except :
-		return web.json_response({'status' : 'failed'})
-	task_id = crypto_utils.rand_bytes(16).hex() + size
-	os.makedirs(f'result/{task_id}/', exist_ok=True)
-	img.save(f'result/{task_id}/input.png')
-	QUEUE.append(task_id)
-	TASK_DATA[task_id] = {'manual': True}
-	TASK_STATES[task_id] = 'pending'
-	while True :
-		await asyncio.sleep(0.1)
-		if 'trans_request' in TASK_DATA[task_id] :
-			return web.json_response({'task_id' : task_id, 'status': 'pending', 'trans_result': TASK_DATA[task_id]['trans_request']})
-		if TASK_STATES[task_id] in ['error', 'error-lang'] :
-			break
-		if TASK_STATES[task_id] == 'finished' :
-			# no texts detected
-			return web.json_response({'task_id' : task_id, 'status': 'successful'})
-	return web.json_response({'task_id' : task_id, 'status': 'failed'})
-
-app.add_routes(routes)
-
-async def start_async_app():
-	# schedule web server to run
-	global NONCE
-	NONCE = sys.argv[1]
-	port = int(sys.argv[2])
-	runner = web.AppRunner(app)
-	await runner.setup()
-	site = web.TCPSite(runner, '127.0.0.1', port)
-	await site.start()
-	print(f"Serving up app on 127.0.0.1:{port}")
-	return runner, site
-
-loop = asyncio.get_event_loop()
-runner, site = loop.run_until_complete(start_async_app())
-
-try:
-	loop.run_forever()
-except KeyboardInterrupt as err:
-	loop.run_until_complete(runner.cleanup())
-
-=======
 import io
 import os
 import sys
@@ -619,4 +309,3 @@
 		loop.run_forever()
 	except KeyboardInterrupt as err :
 		loop.run_until_complete(runner.cleanup())
->>>>>>> e789502b
